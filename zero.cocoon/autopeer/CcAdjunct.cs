--- conflicted
+++ resolved
@@ -1789,12 +1789,7 @@
                     {
                         packet.Data = ByteString.Empty;
                         packet.Signature = ByteString.Empty;
-<<<<<<< HEAD
-                        //packet.Header.Ip.Dst = ByteString.Empty;
-                        _chronitonHeap.Return(packet);
-=======
                         _chronitonHeap?.Return(packet);
->>>>>>> 6a057c5f
                     }
                 }
             }
