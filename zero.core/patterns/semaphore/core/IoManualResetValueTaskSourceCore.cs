--- conflicted
+++ resolved
@@ -91,21 +91,14 @@
         /// <summary>
         /// Is this core primed with a sentinel?
         /// </summary>
-<<<<<<< HEAD
-        public readonly bool Primed => _continuation != null && _continuation == ManualResetValueTaskSourceCoreShared.SSentinel;
-=======
         public readonly bool Primed => _continuation != null && _continuation == ManualResetValueTaskSourceCoreShared.s_sentinel;
->>>>>>> 6a057c5f
 
         /// <summary>
         /// Is this core blocking?
         /// </summary>
-<<<<<<< HEAD
-        public readonly bool Blocking => _continuation != null && _continuation != ManualResetValueTaskSourceCoreShared.SSentinel && !_completed;
-=======
         public readonly bool Blocking => _continuation != null && _continuation != ManualResetValueTaskSourceCoreShared.s_sentinel && !_completed;
->>>>>>> 6a057c5f
-
+
+        
         /// <summary>
         /// Is this core Burned?
         /// </summary>
@@ -193,12 +186,6 @@
             Interlocked.Exchange(ref _heapContext, context);
         }
 
-#if DEBUG
-#else
-        /// <summary>Gets the operation version.</summary>
-        public int Version => 9;
-#endif
-
         /// <summary>Gets the status of the operation.</summary>
         /// <param name="token">Opaque value that was provided to the <see cref="ValueTask"/>'s constructor.</param>
 #if !DEBUG
@@ -289,7 +276,7 @@
             // awaited twice concurrently), _continuationState might get erroneously overwritten.
             // To minimize the chances of that, we check preemptively whether _continuation
             // is already set to something other than the completion sentinel.
-            object? storedContinuation = _continuation;
+            object storedContinuation = _continuation;
             if (storedContinuation is null)
             {
                 _continuationState = state;
@@ -310,26 +297,7 @@
                 throw new InvalidOperationException();
             }
 
-<<<<<<< HEAD
-                            ThreadPool.UnsafeQueueUserWorkItem(WaitCallback, (continuation, state));
-                        }
-                        break;
-                    case SynchronizationContext sc:
-                        sc.Post(s =>
-                        {
-                            var tuple = ((Action<object>, object))s;
-                            tuple.Item1(tuple.Item2);
-                        }, (continuation, state));
-                        break;
-                    case IoZeroScheduler when !RunContinuationsAsynchronously && TaskScheduler.Current is IoZeroScheduler:
-                        continuation(state);
-                        break;
-                    case TaskScheduler ts:
-                        _ = Task.Factory.StartNew(continuation, state, CancellationToken.None, TaskCreationOptions.DenyChildAttach, ts);
-                        break;
-                }
-=======
-            object? capturedContext = _capturedContext;
+            object capturedContext = _capturedContext;
             switch (capturedContext)
             {
                 case null:
@@ -353,7 +321,6 @@
                 default:
                     ManualResetValueTaskSourceCoreShared.ScheduleCapturedContext(capturedContext, continuation, state, RunContinuationsAsynchronously);
                     break;
->>>>>>> 6a057c5f
             }
 
             //try
@@ -379,14 +346,14 @@
             }
             _completed = true;
 
-            Action<object?>? continuation =
+            Action<object> continuation =
                 Volatile.Read(ref _continuation) ??
                 Interlocked.CompareExchange(ref _continuation, ManualResetValueTaskSourceCoreShared.s_sentinel, null);
 
             if (continuation == null)
                 return;
 
-            object? context = _capturedContext;
+            object context = _capturedContext;
             if (context is null)
             {
                 if (RunContinuationsAsynchronously)
@@ -507,15 +474,15 @@
 
     internal static class ManualResetValueTaskSourceCoreShared // separated out of generic to avoid unnecessary duplication
     {
-        internal static readonly Action<object?> s_sentinel = CompletionSentinel;
-
-        private static void CompletionSentinel(object? _) // named method to aid debugging
+        internal static readonly Action<object> s_sentinel = CompletionSentinel;
+
+        private static void CompletionSentinel(object _) // named method to aid debugging
         {
             //Debug.Fail("The sentinel delegate should never be invoked.");
             throw new InvalidOperationException();
         }
 
-        internal static void ScheduleCapturedContext(object context, Action<object?> continuation, object? state, bool runContinuationsAsynchronously)
+        internal static void ScheduleCapturedContext(object context, Action<object> continuation, object state, bool runContinuationsAsynchronously)
         {
             //Debug.Assert(
             //    context is SynchronizationContext or TaskScheduler or CapturedSchedulerAndExecutionContext,
@@ -553,14 +520,14 @@
 
             return;
 
-            static void ScheduleSynchronizationContext(SynchronizationContext sc, Action<object?> continuation, object? state) =>
+            static void ScheduleSynchronizationContext(SynchronizationContext sc, Action<object> continuation, object state) =>
                 sc.Post(continuation.Invoke, state);
 
-            static void Schedule(TaskScheduler scheduler, Action<object?> continuation, object? state) =>
+            static void Schedule(TaskScheduler scheduler, Action<object> continuation, object state) =>
                 Task.Factory.StartNew(continuation, state, CancellationToken.None, TaskCreationOptions.DenyChildAttach, scheduler);
         }
 
-        internal static void InvokeContinuationWithContext(object capturedContext, Action<object?> continuation, object? continuationState, bool runContinuationsAsynchronously)
+        internal static void InvokeContinuationWithContext(object capturedContext, Action<object> continuation, object continuationState, bool runContinuationsAsynchronously)
         {
             // This is in a helper as the error handling causes the generated asm
             // for the surrounding code to become less efficient (stack spills etc)
@@ -572,7 +539,7 @@
 
             // Capture the current EC.  We'll switch over to the target EC and then restore back to this one.
 
-            ExecutionContext? currentContext = ExecutionContext.Capture();
+            ExecutionContext currentContext = ExecutionContext.Capture();
 
             if (capturedContext is ExecutionContext ec)
             {
@@ -590,8 +557,8 @@
                 {
                     // Running inline may throw; capture the edi if it does as we changed the ExecutionContext,
                     // so need to restore it back before propagating the throw.
-                    ExceptionDispatchInfo? edi = null;
-                    SynchronizationContext? syncContext = SynchronizationContext.Current;
+                    ExceptionDispatchInfo edi = null;
+                    SynchronizationContext syncContext = SynchronizationContext.Current;
 
                     static void Cc(object state)
                     {
